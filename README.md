# qibotf

![Tests](https://github.com/qiboteam/qibotf/workflows/Tests/badge.svg)
[![codecov](https://codecov.io/gh/qiboteam/qibotf/branch/main/graph/badge.svg?token=0MRXUA7SZ0)](https://codecov.io/gh/qiboteam/qibotf)
[![DOI](https://zenodo.org/badge/241307936.svg)](https://zenodo.org/badge/latestdoi/241307936)

This package provides acceleration features for [Qibo](https://github.com/qiboteam/qibo) using [TensorFlow](https://github.com/tensorflow/tensorflow) custom operators.

## Documentation

The qibotf backend documentation is available at [qibo.readthedocs.io](https://qibo.readthedocs.io/en/stable/installation.html).

## Support and requirements

Here a compatibility matrix for the qibotf versions:

| qibotf | ref. qibo | tensorflow                       | OS Hardware                             | CUDA |
|--------|-----------|----------------------------------|-----------------------------------------|------|
<<<<<<< HEAD
| 0.0.5  | >=0.1.7   | 2.8.0 for pip (>=2.2 for source) | linux cpu/gpu, mac cpu(pip)/gpu(source) | 11.2 |
=======
| 0.0.5  | >=0.1.7   | 2.7.1 for pip (>=2.2 for source) | linux cpu/gpu, mac cpu(pip)/gpu(source) | 11.2 |
>>>>>>> beb15d84
| 0.0.4  | >=0.1.7   | 2.7.0 for pip (>=2.2 for source) | linux cpu/gpu, mac cpu(pip)/gpu(source) | 11.2 |
| 0.0.3  |   0.1.6   | 2.6.0 for pip (>=2.2 for source) | linux cpu/gpu, mac cpu(pip)/gpu(source) | 11.2 |
| 0.0.2  |   0.1.6   | 2.5.0 for pip (>=2.2 for source) | linux cpu/gpu, mac cpu(pip)/gpu(source) | 11.2 |
| 0.0.1  |   0.1.6   | 2.4.1 for pip (>=2.2 for source) | linux cpu/gpu, mac cpu(pip)/gpu(source) | 11.0 |

## Citation policy

If you use the package please cite the following references:
- https://arxiv.org/abs/2009.01845
- https://doi.org/10.5281/zenodo.3997194<|MERGE_RESOLUTION|>--- conflicted
+++ resolved
@@ -16,11 +16,8 @@
 
 | qibotf | ref. qibo | tensorflow                       | OS Hardware                             | CUDA |
 |--------|-----------|----------------------------------|-----------------------------------------|------|
-<<<<<<< HEAD
-| 0.0.5  | >=0.1.7   | 2.8.0 for pip (>=2.2 for source) | linux cpu/gpu, mac cpu(pip)/gpu(source) | 11.2 |
-=======
+| 0.0.6  | >=0.1.7   | 2.8.0 for pip (>=2.2 for source) | linux cpu/gpu, mac cpu(pip)/gpu(source) | 11.2 |
 | 0.0.5  | >=0.1.7   | 2.7.1 for pip (>=2.2 for source) | linux cpu/gpu, mac cpu(pip)/gpu(source) | 11.2 |
->>>>>>> beb15d84
 | 0.0.4  | >=0.1.7   | 2.7.0 for pip (>=2.2 for source) | linux cpu/gpu, mac cpu(pip)/gpu(source) | 11.2 |
 | 0.0.3  |   0.1.6   | 2.6.0 for pip (>=2.2 for source) | linux cpu/gpu, mac cpu(pip)/gpu(source) | 11.2 |
 | 0.0.2  |   0.1.6   | 2.5.0 for pip (>=2.2 for source) | linux cpu/gpu, mac cpu(pip)/gpu(source) | 11.2 |
