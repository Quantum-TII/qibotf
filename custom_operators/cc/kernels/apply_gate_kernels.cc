#if GOOGLE_CUDA
#define EIGEN_USE_GPU
#endif  // GOOGLE_CUDA

#include "apply_gate.h"
#include "tensorflow/core/util/work_sharder.h"

namespace tensorflow {

typedef Eigen::ThreadPoolDevice CPUDevice;
typedef Eigen::GpuDevice GPUDevice;

namespace functor {

using thread::ThreadPool;

template <typename T>
struct BaseOneQubitGateFunctor<CPUDevice, T> {
  virtual void apply(T& state1, T& state2, const T* gate = NULL) const {}

<<<<<<< HEAD
  void work(int64 t, int64 w, T* state, const T* gate, int64 tk) const {
    for (auto g = t; g < w; g += 2 * tk) {
      for (auto i = g; i < g + tk; i++) {
        apply(state[i], state[i + tk], gate);
      }
    }
  }

  void singlecontrol_work(int64 t, int64 w, T* state, const T* gate, int64 tk,
                          int64 tk_reduced, int c) const {
    const int64 ck = (int64)1 << c;
    for (auto g = t; g < w; g += 2 * tk_reduced) {
      for (auto i = g; i < g + tk_reduced; i++) {
        int64 i1 = ((int64)((int64)i >> c) << (c + 1)) + (i & (ck - 1)) + ck;
        apply(state[i1], state[i1 + tk], gate);
      }
    }
  }

  void multicontrol_work(int64 t, int64 w, T* state, const T* gate, int64 tk,
                         int64 tk_reduced,
                         const std::vector<int64>& controls) const {
    for (auto g = t; g < w; g += 2 * tk_reduced) {
      for (auto i = g; i < g + tk_reduced; i++) {
        int64 i1 = i;
        for (auto const& c : controls) {
          int64 ck = 1 << c;
          i1 = ((int64)((int64)i1 >> c) << (c + 1)) + (i1 & (ck - 1)) + ck;
        }
        apply(state[i1], state[i1 + tk], gate);
      }
    }
  }

  void operator()(const OpKernelContext* context, const CPUDevice& d, T* state,
                  int nqubits, int target, int ncontrols, const int32* controls,
                  const int32* tensor_controls, const T* gate = NULL) const {
    const int64 tk = (int64)1 << (nqubits - target - 1);
    const int64 nstates = (int64)1 << (nqubits - ncontrols);
=======
  void operator()(const OpKernelContext* context, const CPUDevice& d, T* state,
                  int nqubits, int target, int ncontrols,
                  const int32* controls, const T* gate = NULL) {
    const int m = nqubits - target - 1;
    const int64 tk = (int64) 1 << m;
    int64 nstates = (int64) 1 << (nqubits - ncontrols - 1);
>>>>>>> a48a3f60
    int target_eff = target;
    for (int i = 0; i < ncontrols; i++) {
      if (controls[i] < target) {
        target_eff--;
      }
    }
    const int64 tk_reduced = (int64)1 << (nqubits - target_eff - ncontrols - 1);

    // Set multi-threading
    auto thread_pool =
        context->device()->tensorflow_cpu_worker_threads()->workers;
<<<<<<< HEAD
    const int ncores = (int)thread_pool->NumThreads() / 2;
    int64 nreps;
    if (ncores > 1) {
      nreps = (int64)nstates / ncores;
    } else {
      nreps = nstates;
    }
    if (nreps % (2 * tk_reduced)) {
      nreps = 2 * tk_reduced;
=======
    const int ncores = (int) thread_pool->NumThreads();
    int64 nreps;
    if (ncores > 1) {
      nreps = (int64) nstates / ncores;
    }
    else {
      nreps = 1;
>>>>>>> a48a3f60
    }
    const ThreadPool::SchedulingParams p(
        ThreadPool::SchedulingStrategy::kFixedBlockSize, absl::nullopt, nreps);

    // Apply gate
    if (ncontrols == 0) {
      auto DoWork = [&](int64 t, int64 w) { work(t, w, state, gate, tk); };
      thread_pool->ParallelFor(nstates, p, DoWork);
    } else if (ncontrols == 1) {
      auto DoWork = [&](int64 t, int64 w) {
<<<<<<< HEAD
        singlecontrol_work(t, w, state, gate, tk, tk_reduced,
                           nqubits - controls[0] - 1);
      };
      thread_pool->ParallelFor(nstates, p, DoWork);
    } else {
      std::vector<int64> controls_vec(ncontrols);
=======
        for (auto g = t; g < w; g += 1) {
          int64 i = ((int64) ((int64) g >> m) << (m + 1)) + (g & (tk - 1));
          apply(state[i], state[i + tk], gate);
        }
      };
      thread_pool->ParallelFor(nstates, p, DoWork);
    }
    else if (ncontrols == 1) {
      const int cm = nqubits - controls[0] - 1;
      const int m1 = std::min(m, cm);
      const int m2 = std::max(m, cm);
      const int64 ck = (int64) 1 << cm;
      const int64 k1 = std::min(tk, ck);
      const int64 k2 = std::max(tk, ck);

      auto DoWork = [&](int64 t, int64 w) {
        for (auto g = t; g < w; g += 1) {
          int64 i = ((int64) ((int64) g >> m1) << (m1 + 1)) + (g & (k1 - 1)) + k1;
          i = ((int64) ((int64) i >> m2) << (m2 + 1)) + (i & (k2 - 1)) + k2;
          apply(state[i - tk], state[i], gate);
        }
      };
      thread_pool->ParallelFor(nstates, p, DoWork);
    }
    else {
      std::vector<int> qubits(ncontrols + 1);
      int q = 0;
>>>>>>> a48a3f60
      for (int i = 0; i < ncontrols; i++) {
        if (q == 0 && controls[i] < target) {
          qubits[i + q] = m;
          q++;
        }
        qubits[i + q] = nqubits - controls[i] - 1;
      }
      if (q == 0) {
        qubits[ncontrols] = m;
      }

      auto DoWork = [&](int64 t, int64 w) {
        for (auto g = t; g < w; g += 1) {
          int64 i = g;
          for (auto const& m : qubits) {
            int64 k = (int64) 1 << m;
            i = ((int64) ((int64) i >> m) << (m + 1)) + (i & (k - 1)) + k;
          }
          apply(state[i - tk], state[i], gate);
        }
      };
      thread_pool->ParallelFor(nstates, p, DoWork);
    }
  }
};

// Apply general one-qubit gate via gate matrix
template <typename T>
struct ApplyGateFunctor<CPUDevice, T> : BaseOneQubitGateFunctor<CPUDevice, T> {
  inline void apply(T& state1, T& state2, const T* gate = NULL) const override {
    const auto buffer = state1;
    state1 = gate[0] * state1 + gate[1] * state2;
    state2 = gate[2] * buffer + gate[3] * state2;
  }
};

// Apply X gate via swap
template <typename T>
struct ApplyXFunctor<CPUDevice, T> : BaseOneQubitGateFunctor<CPUDevice, T> {
  inline void apply(T& state1, T& state2, const T* gate = NULL) const override {
    std::swap(state1, state2);
  }
};

// Apply Y gate via swap
template <typename T>
struct ApplyYFunctor<CPUDevice, T> : BaseOneQubitGateFunctor<CPUDevice, T> {
  inline void apply(T& state1, T& state2, const T* gate = NULL) const override {
    state1 *= T(0, 1);
    state2 *= -T(0, 1);
    std::swap(state1, state2);
  }
};

// Apply Z gate
template <typename T>
struct ApplyZFunctor<CPUDevice, T> : BaseOneQubitGateFunctor<CPUDevice, T> {
  inline void apply(T& state1, T& state2, const T* gate = NULL) const override {
    state2 *= -1;
  }
};

// Apply ZPow gate
template <typename T>
struct ApplyZPowFunctor<CPUDevice, T> : BaseOneQubitGateFunctor<CPUDevice, T> {
  inline void apply(T& state1, T& state2, const T* gate = NULL) const override {
    state2 *= gate[0];
  }
};

template <typename T>
struct BaseTwoQubitGateFunctor<CPUDevice, T> {
  virtual void apply(T* state, int64 i, int64 tk1, int64 tk2,
                     const T* gate = NULL) const {}

  void operator()(const OpKernelContext* context, const CPUDevice& d, T* state,
                  int nqubits, int target1, int target2, int ncontrols,
                  const int32* controls, const int32* tensor_controls,
                  const T* gate = NULL) const {
    const int t1 = std::max(target1, target2);
    const int t2 = std::min(target1, target2);
    int m1 = nqubits - t1 - 1;
    int m2 = nqubits - t2 - 1;
    const int64 tk1 = (int64)1 << m1;
    const int64 tk2 = (int64)1 << m2;
    const int64 nstates = (int64)1 << (nqubits - 2 - ncontrols);

    int64 targetk1 = tk1;
    int64 targetk2 = tk2;
    if (target1 > target2) {
      std::swap(targetk1, targetk2);
    }

    auto thread_pool =
        context->device()->tensorflow_cpu_worker_threads()->workers;
<<<<<<< HEAD
    const int ncores = (int)thread_pool->NumThreads() / 2;
    int64 nreps;
    if (ncores > 1) {
      nreps = (int64)nstates / ncores;
    } else {
      nreps = nstates;
=======
    const int ncores = (int) thread_pool->NumThreads();
    int64 nreps;
    if (ncores > 1) {
      nreps = (int64) nstates / ncores;
    }
    else {
      nreps = 1;
>>>>>>> a48a3f60
    }
    const ThreadPool::SchedulingParams p(
        ThreadPool::SchedulingStrategy::kFixedBlockSize, absl::nullopt, nreps);

    if (ncontrols == 0) {
      auto DoWork = [&](int64 t, int64 w) {
        for (auto g = t; g < w; g += 1) {
          int64 i = ((int64) ((int64) g >> m1) << (m1 + 1)) + (g & (tk1 - 1));
          i = ((int64) ((int64) i >> m2) << (m2 + 1)) + (i & (tk2 - 1));
          apply(state, i, targetk1, targetk2, gate);
        }
      };
      thread_pool->ParallelFor(nstates, p, DoWork);
    } else {
      std::vector<int> qubits(ncontrols + 2);
      int q = 0;
      for (int i = 0; i < ncontrols; i++) {
        if (q == 0 && controls[i] < t1) {
          qubits[i + q] = m1;
          q++;
        }
        if (q == 1 && controls[i] < t2) {
          qubits[i + q] = m2;
          q++;
        }
        qubits[i + q] = nqubits - controls[i] - 1;
      }
      if (q == 0) {
        qubits[ncontrols] = m1;
        qubits[ncontrols + 1] = m2;
      } else if (q == 1) {
        qubits[ncontrols + 1] = m2;
      }

      auto DoWork = [&](int64 t, int64 w) {
        for (auto g = t; g < w; g += 1) {
          int64 i = g;
          for (auto const& m : qubits) {
            int64 k = (int64)1 << m;
            i = ((int64)((int64)i >> m) << (m + 1)) + (i & (k - 1)) + k;
          }
          apply(state, i - tk1 - tk2, targetk1, targetk2, gate);
        }
      };
      thread_pool->ParallelFor(nstates, p, DoWork);
    }
  }
};

// Apply general one-qubit gate via gate matrix
template <typename T>
struct ApplyTwoQubitGateFunctor<CPUDevice, T>
    : BaseTwoQubitGateFunctor<CPUDevice, T> {
  inline void apply(T* state, int64 i, int64 tk1, int64 tk2,
                    const T* gate = NULL) const {
    const int64 i1 = i + tk1;
    const int64 i2 = i + tk2;
    const int64 i3 = i1 + tk2;
    const auto buffer = state[i];
    state[i] = (gate[0] * state[i] + gate[1] * state[i1] + gate[2] * state[i2] +
                gate[3] * state[i3]);
    const auto buffer1 = state[i1];
    state[i1] = (gate[4] * buffer + gate[5] * state[i1] + gate[6] * state[i2] +
                 gate[7] * state[i3]);
    const auto buffer2 = state[i2];
    state[i2] = (gate[8] * buffer + gate[9] * buffer1 + gate[10] * state[i2] +
                 gate[11] * state[i3]);
    state[i3] = (gate[12] * buffer + gate[13] * buffer1 + gate[14] * buffer2 +
                 gate[15] * state[i3]);
  }
};

// Apply fSim gate from https://arxiv.org/abs/2001.08343
template <typename T>
struct ApplyFsimFunctor<CPUDevice, T> : BaseTwoQubitGateFunctor<CPUDevice, T> {
  inline void apply(T* state, int64 i, int64 tk1, int64 tk2,
                    const T* gate = NULL) const {
    const int64 i1 = i + tk1;
    const int64 i2 = i + tk2;
    const int64 i3 = i1 + tk2;
    const auto buffer = state[i1];
    state[i1] = gate[0] * state[i1] + gate[1] * state[i2];
    state[i2] = gate[2] * buffer + gate[3] * state[i2];
    state[i3] = gate[4] * state[i3];
  }
};

// Apply SWAP gate
template <typename T>
struct ApplySwapFunctor<CPUDevice, T> : BaseTwoQubitGateFunctor<CPUDevice, T> {
  inline void apply(T* state, int64 i, int64 tk1, int64 tk2,
                    const T* gate = NULL) const {
    std::swap(state[i + tk1], state[i + tk2]);
  }
};

template <typename Device, typename T, typename F, bool UseMatrix>
class OneQubitGateOp : public OpKernel {
 public:
  explicit OneQubitGateOp(OpKernelConstruction* context) : OpKernel(context) {
    OP_REQUIRES_OK(context, context->GetAttr("controls", &controls_));
    OP_REQUIRES_OK(context, context->GetAttr("nqubits", &nqubits_));
    OP_REQUIRES_OK(context, context->GetAttr("target", &target_));
  }

  void Compute(OpKernelContext* context) override {
    // grabe the input tensor
    Tensor state = context->input(0);
    const int ncontrols = controls_.size();

    if (UseMatrix) {
      const Tensor& gate = context->input(1);
      const Tensor& tensor_controls = context->input(2);

      // call the implementation
      F()
      (context, context->eigen_device<Device>(), state.flat<T>().data(),
       nqubits_, target_, ncontrols, controls_.data(),
       tensor_controls.flat<int32>().data(), gate.flat<T>().data());
    } else {
      const Tensor& tensor_controls = context->input(1);

      // call the implementation
      F()
      (context, context->eigen_device<Device>(), state.flat<T>().data(),
       nqubits_, target_, ncontrols, controls_.data(),
       tensor_controls.flat<int32>().data());
    }
    context->set_output(0, state);
  }

 private:
  int nqubits_;
  int target_;
  std::vector<int> controls_;
};

template <typename Device, typename T, typename F, bool UseMatrix>
class TwoQubitGateOp : public OpKernel {
 public:
  explicit TwoQubitGateOp(OpKernelConstruction* context) : OpKernel(context) {
    OP_REQUIRES_OK(context, context->GetAttr("controls", &controls_));
    OP_REQUIRES_OK(context, context->GetAttr("nqubits", &nqubits_));
    OP_REQUIRES_OK(context, context->GetAttr("target1", &target1_));
    OP_REQUIRES_OK(context, context->GetAttr("target2", &target2_));
  }

  void Compute(OpKernelContext* context) override {
    // grabe the input tensor
    Tensor state = context->input(0);
    const int ncontrols = controls_.size();

    if (UseMatrix) {
      const Tensor& gate = context->input(1);
      const Tensor& tensor_controls = context->input(2);

      // call the implementation
      F()
      (context, context->eigen_device<Device>(), state.flat<T>().data(),
       nqubits_, target1_, target2_, ncontrols, controls_.data(),
       tensor_controls.flat<int32>().data(), gate.flat<T>().data());
    } else {
      const Tensor& tensor_controls = context->input(1);

      // call the implementation
      F()
      (context, context->eigen_device<Device>(), state.flat<T>().data(),
       nqubits_, target1_, target2_, ncontrols, controls_.data(),
       tensor_controls.flat<int32>().data());
    }
    context->set_output(0, state);
  }

 private:
  int nqubits_;
  int target1_, target2_;
  std::vector<int> controls_;
};

// Register the CPU kernels.
#define REGISTER_CPU(T, NAME, OP, FUNCTOR, USEMATRIX)       \
  REGISTER_KERNEL_BUILDER(                                  \
      Name(NAME).Device(DEVICE_CPU).TypeConstraint<T>("T"), \
      OP<CPUDevice, T, FUNCTOR<CPUDevice, T>, USEMATRIX>);

// Register one-qubit gate kernels.
#if GOOGLE_CUDA

// Register the GPU kernels.
#define REGISTER_GPU(T, NAME, OP, FUNCTOR, USEMATRIX)       \
  extern template struct FUNCTOR<GPUDevice, T>;             \
  REGISTER_KERNEL_BUILDER(                                  \
      Name(NAME).Device(DEVICE_GPU).TypeConstraint<T>("T"), \
      OP<GPUDevice, T, FUNCTOR<GPUDevice, T>, USEMATRIX>);

#define REGISTER_ONEQUBIT(NAME, FUNCTOR, USEMATRIX)                   \
  REGISTER_CPU(complex64, NAME, OneQubitGateOp, FUNCTOR, USEMATRIX);  \
  REGISTER_CPU(complex128, NAME, OneQubitGateOp, FUNCTOR, USEMATRIX); \
  REGISTER_GPU(complex64, NAME, OneQubitGateOp, FUNCTOR, USEMATRIX);  \
  REGISTER_GPU(complex128, NAME, OneQubitGateOp, FUNCTOR, USEMATRIX);

// Register two-qubit gate kernels.
#define REGISTER_TWOQUBIT(NAME, FUNCTOR, USEMATRIX)                   \
  REGISTER_CPU(complex64, NAME, TwoQubitGateOp, FUNCTOR, USEMATRIX);  \
  REGISTER_CPU(complex128, NAME, TwoQubitGateOp, FUNCTOR, USEMATRIX); \
  REGISTER_GPU(complex64, NAME, TwoQubitGateOp, FUNCTOR, USEMATRIX);  \
  REGISTER_GPU(complex128, NAME, TwoQubitGateOp, FUNCTOR, USEMATRIX);

#else

#define REGISTER_ONEQUBIT(NAME, FUNCTOR, USEMATRIX)                  \
  REGISTER_CPU(complex64, NAME, OneQubitGateOp, FUNCTOR, USEMATRIX); \
  REGISTER_CPU(complex128, NAME, OneQubitGateOp, FUNCTOR, USEMATRIX);

// Register two-qubit gate kernels.
#define REGISTER_TWOQUBIT(NAME, FUNCTOR, USEMATRIX)                  \
  REGISTER_CPU(complex64, NAME, TwoQubitGateOp, FUNCTOR, USEMATRIX); \
  REGISTER_CPU(complex128, NAME, TwoQubitGateOp, FUNCTOR, USEMATRIX);

#endif

REGISTER_ONEQUBIT("ApplyGate", ApplyGateFunctor, true);
REGISTER_ONEQUBIT("ApplyZPow", ApplyZPowFunctor, true);
REGISTER_ONEQUBIT("ApplyX", ApplyXFunctor, false);
REGISTER_ONEQUBIT("ApplyY", ApplyYFunctor, false);
REGISTER_ONEQUBIT("ApplyZ", ApplyZFunctor, false);
REGISTER_TWOQUBIT("ApplyTwoQubitGate", ApplyTwoQubitGateFunctor, true);
REGISTER_TWOQUBIT("ApplyFsim", ApplyFsimFunctor, true);
REGISTER_TWOQUBIT("ApplySwap", ApplySwapFunctor, false);
}  // namespace functor
}  // namespace tensorflow<|MERGE_RESOLUTION|>--- conflicted
+++ resolved
@@ -17,55 +17,12 @@
 template <typename T>
 struct BaseOneQubitGateFunctor<CPUDevice, T> {
   virtual void apply(T& state1, T& state2, const T* gate = NULL) const {}
-
-<<<<<<< HEAD
-  void work(int64 t, int64 w, T* state, const T* gate, int64 tk) const {
-    for (auto g = t; g < w; g += 2 * tk) {
-      for (auto i = g; i < g + tk; i++) {
-        apply(state[i], state[i + tk], gate);
-      }
-    }
-  }
-
-  void singlecontrol_work(int64 t, int64 w, T* state, const T* gate, int64 tk,
-                          int64 tk_reduced, int c) const {
-    const int64 ck = (int64)1 << c;
-    for (auto g = t; g < w; g += 2 * tk_reduced) {
-      for (auto i = g; i < g + tk_reduced; i++) {
-        int64 i1 = ((int64)((int64)i >> c) << (c + 1)) + (i & (ck - 1)) + ck;
-        apply(state[i1], state[i1 + tk], gate);
-      }
-    }
-  }
-
-  void multicontrol_work(int64 t, int64 w, T* state, const T* gate, int64 tk,
-                         int64 tk_reduced,
-                         const std::vector<int64>& controls) const {
-    for (auto g = t; g < w; g += 2 * tk_reduced) {
-      for (auto i = g; i < g + tk_reduced; i++) {
-        int64 i1 = i;
-        for (auto const& c : controls) {
-          int64 ck = 1 << c;
-          i1 = ((int64)((int64)i1 >> c) << (c + 1)) + (i1 & (ck - 1)) + ck;
-        }
-        apply(state[i1], state[i1 + tk], gate);
-      }
-    }
-  }
 
   void operator()(const OpKernelContext* context, const CPUDevice& d, T* state,
                   int nqubits, int target, int ncontrols, const int32* controls,
                   const int32* tensor_controls, const T* gate = NULL) const {
     const int64 tk = (int64)1 << (nqubits - target - 1);
     const int64 nstates = (int64)1 << (nqubits - ncontrols);
-=======
-  void operator()(const OpKernelContext* context, const CPUDevice& d, T* state,
-                  int nqubits, int target, int ncontrols,
-                  const int32* controls, const T* gate = NULL) {
-    const int m = nqubits - target - 1;
-    const int64 tk = (int64) 1 << m;
-    int64 nstates = (int64) 1 << (nqubits - ncontrols - 1);
->>>>>>> a48a3f60
     int target_eff = target;
     for (int i = 0; i < ncontrols; i++) {
       if (controls[i] < target) {
@@ -77,17 +34,6 @@
     // Set multi-threading
     auto thread_pool =
         context->device()->tensorflow_cpu_worker_threads()->workers;
-<<<<<<< HEAD
-    const int ncores = (int)thread_pool->NumThreads() / 2;
-    int64 nreps;
-    if (ncores > 1) {
-      nreps = (int64)nstates / ncores;
-    } else {
-      nreps = nstates;
-    }
-    if (nreps % (2 * tk_reduced)) {
-      nreps = 2 * tk_reduced;
-=======
     const int ncores = (int) thread_pool->NumThreads();
     int64 nreps;
     if (ncores > 1) {
@@ -95,7 +41,6 @@
     }
     else {
       nreps = 1;
->>>>>>> a48a3f60
     }
     const ThreadPool::SchedulingParams p(
         ThreadPool::SchedulingStrategy::kFixedBlockSize, absl::nullopt, nreps);
@@ -106,14 +51,6 @@
       thread_pool->ParallelFor(nstates, p, DoWork);
     } else if (ncontrols == 1) {
       auto DoWork = [&](int64 t, int64 w) {
-<<<<<<< HEAD
-        singlecontrol_work(t, w, state, gate, tk, tk_reduced,
-                           nqubits - controls[0] - 1);
-      };
-      thread_pool->ParallelFor(nstates, p, DoWork);
-    } else {
-      std::vector<int64> controls_vec(ncontrols);
-=======
         for (auto g = t; g < w; g += 1) {
           int64 i = ((int64) ((int64) g >> m) << (m + 1)) + (g & (tk - 1));
           apply(state[i], state[i + tk], gate);
@@ -141,7 +78,6 @@
     else {
       std::vector<int> qubits(ncontrols + 1);
       int q = 0;
->>>>>>> a48a3f60
       for (int i = 0; i < ncontrols; i++) {
         if (q == 0 && controls[i] < target) {
           qubits[i + q] = m;
@@ -237,14 +173,6 @@
 
     auto thread_pool =
         context->device()->tensorflow_cpu_worker_threads()->workers;
-<<<<<<< HEAD
-    const int ncores = (int)thread_pool->NumThreads() / 2;
-    int64 nreps;
-    if (ncores > 1) {
-      nreps = (int64)nstates / ncores;
-    } else {
-      nreps = nstates;
-=======
     const int ncores = (int) thread_pool->NumThreads();
     int64 nreps;
     if (ncores > 1) {
@@ -252,7 +180,6 @@
     }
     else {
       nreps = 1;
->>>>>>> a48a3f60
     }
     const ThreadPool::SchedulingParams p(
         ThreadPool::SchedulingStrategy::kFixedBlockSize, absl::nullopt, nreps);
