# -*- coding: utf-8 -*-
# @authors: S. Efthymiou
import sys
import numpy as np
import tensorflow as tf
<<<<<<< HEAD
from qibo.base import gates
from qibo.base.abstract_gates import BackendGate
from qibo.config import BACKEND, DTYPES, DEVICES, NUMERIC_TYPES, raise_error
=======
from qibo.base import gates as base_gates
from qibo.config import BACKEND, DTYPES, DEVICES, NUMERIC_TYPES, raise_error, get_threads
>>>>>>> ed3b4cc9
from qibo.tensorflow import custom_operators as op
from typing import Dict, List, Optional, Sequence, Tuple


class TensorflowGate(BackendGate):
    module = sys.modules[__name__]

    def __new__(cls, *args, **kwargs):
        cgate_only = {"I", "M", "Flatten", "CallbackGate", "ZPow", "CZPow"}
        # TODO: Move these to a different file and refactor
        if BACKEND.get('GATES') == 'custom' or cls.__name__ in cgate_only:
            return super(TensorflowGate, cls).__new__(cls)
        else:
            from qibo.tensorflow import gates
            return getattr(gates, cls.__name__)(*args, **kwargs) # pylint: disable=E0110

    def __init__(self):
        if not tf.executing_eagerly():
            raise_error(NotImplementedError,
                        "Custom operator gates should not be used in compiled "
                        "mode.")
        super().__init__()
        self.gate_op = op.apply_gate
        self.qubits_tensor = None
        self.qubits_tensor_dm = None
        self.target_qubits_dm = None

    @staticmethod
    def control_unitary(unitary: tf.Tensor) -> tf.Tensor:
        shape = tuple(unitary.shape)
        if shape != (2, 2):
            raise_error(ValueError, "Cannot use ``control_unitary`` method for "
                                    "input matrix of shape {}.".format(shape))
        dtype = DTYPES.get('DTYPECPX')
        zeros = tf.zeros((2, 2), dtype=dtype)
        part1 = tf.concat([tf.eye(2, dtype=dtype), zeros], axis=0)
        part2 = tf.concat([zeros, unitary], axis=0)
        return tf.concat([part1, part2], axis=1)

    def reprepare(self):
        raise_error(RuntimeError, "Cannot reprepare non-parametrized gate.")

    def prepare(self):
        """Prepares the gate for application to state vectors."""
        self.is_prepared = True
        qubits = list(self.nqubits - np.array(self.control_qubits) - 1)
        qubits.extend(self.nqubits - np.array(self.target_qubits) - 1)
        qubits = sorted(qubits)
        with tf.device(self.device):
            self.qubits_tensor = tf.convert_to_tensor(qubits, dtype=tf.int32)
            if self.density_matrix:
                self.target_qubits_dm = tuple(np.array(self.target_qubits) +
                                              self.nqubits)
                self.qubits_tensor_dm = self.qubits_tensor + self.nqubits

    def set_nqubits(self, state: tf.Tensor):
        self.nqubits = int(np.log2(tuple(state.shape)[0]))
        self.prepare()

    def state_vector_call(self, state: tf.Tensor) -> tf.Tensor:
        return self.gate_op(state, self.qubits_tensor, self.nqubits,
                            *self.target_qubits, get_threads())

    def density_matrix_call(self, state: tf.Tensor) -> tf.Tensor:
        state = self.gate_op(state, self.qubits_tensor_dm, 2 * self.nqubits,
                             *self.target_qubits, get_threads())
        state = self.gate_op(state, self.qubits_tensor, 2 * self.nqubits,
                             *self.target_qubits_dm, get_threads())
        return state


class MatrixGate(TensorflowGate):
    """Gate that uses matrix multiplication to be applied to states."""

    def __init__(self):
        super().__init__()
        self.matrix = None

    def reprepare(self):
        with tf.device(self.device):
            self.matrix = tf.constant(self.construct_unitary(),
                                      dtype=DTYPES.get('DTYPECPX'))

<<<<<<< HEAD
    def prepare(self):
        super().prepare()
        self.reprepare()
=======
    def _state_vector_call(self, state: tf.Tensor) -> tf.Tensor:
       return self.gate_op(state, self.matrix, self.qubits_tensor,
                           self.nqubits, *self.target_qubits, get_threads())
>>>>>>> ed3b4cc9

    def state_vector_call(self, state: tf.Tensor) -> tf.Tensor:
        return self.gate_op(state, self.matrix, self.qubits_tensor,
                            self.nqubits, *self.target_qubits)

    def density_matrix_call(self, state: tf.Tensor) -> tf.Tensor:
        state = self.gate_op(state, self.matrix, self.qubits_tensor_dm,
                             2 * self.nqubits, *self.target_qubits, get_threads())
        adjmatrix = tf.math.conj(self.matrix)
        state = self.gate_op(state, adjmatrix, self.qubits_tensor,
                             2 * self.nqubits, *self.target_qubits_dm, get_threads())
        return state


class H(MatrixGate, gates.H):

    def __init__(self, q):
        MatrixGate.__init__(self)
        gates.H.__init__(self, q)

    def construct_unitary(self) -> np.ndarray:
        return (np.array([[1, 1], [1, -1]], dtype=DTYPES.get('NPTYPECPX'))
                / np.sqrt(2))


class X(TensorflowGate, gates.X):

    def __init__(self, q):
        TensorflowGate.__init__(self)
        gates.X.__init__(self, q)
        self.gate_op = op.apply_x

    def construct_unitary(self) -> np.ndarray:
        return np.array([[0, 1], [1, 0]], dtype=DTYPES.get('NPTYPECPX'))


class Y(TensorflowGate, gates.Y):

    def __init__(self, q):
        TensorflowGate.__init__(self)
        gates.Y.__init__(self, q)
        self.gate_op = op.apply_y

    def construct_unitary(self) -> np.ndarray:
        return np.array([[0, -1j], [1j, 0]], dtype=DTYPES.get('NPTYPECPX'))

    def density_matrix_call(self, state: tf.Tensor) -> tf.Tensor:
        return -TensorflowGate.density_matrix_call(self, state)


class Z(TensorflowGate, gates.Z):

    def __init__(self, q):
        TensorflowGate.__init__(self)
        gates.Z.__init__(self, q)
        self.gate_op = op.apply_z

    def construct_unitary(self) -> np.ndarray:
        return np.array([[1, 0], [0, -1]], dtype=DTYPES.get('NPTYPECPX'))


class I(TensorflowGate, gates.I):

    def __init__(self, *q):
        TensorflowGate.__init__(self)
        gates.I.__init__(self, *q)

    def construct_unitary(self) -> np.ndarray:
        dim = 2 ** len(self.target_qubits)
        return np.eye(dim, dtype=DTYPES.get('NPTYPECPX'))

    def state_vector_call(self, state: tf.Tensor):
        return state

    def density_matrix_call(self, state: tf.Tensor):
        return state


class Collapse(TensorflowGate, gates.Collapse):

    def __init__(self, *q: int, result: List[int] = 0):
        TensorflowGate.__init__(self)
        gates.Collapse.__init__(self, *q, result=result)
        self.result_tensor = None
        self.gate_op = op.collapse_state

    def _result_to_list(self, res):
        if isinstance(res, np.ndarray):
            return list(res.astype(np.int))
        if isinstance(res, tf.Tensor):
            return list(res.numpy().astype(np.int))
        if isinstance(res, int) or isinstance(res, NUMERIC_TYPES):
            return len(self.target_qubits) * [res]
        return list(res)

    @gates.Collapse.result.setter
    def result(self, res):
        gates.Collapse.result.fset(self, self._result_to_list(res)) # pylint: disable=no-member
        if self.is_prepared:
            self.reprepare()

    def reprepare(self):
        n = len(self.result)
        result = sum(2 ** (n - i - 1) * r for i, r in enumerate(self.result))
        self.result_tensor = tf.cast(result, dtype=DTYPES.get('DTYPEINT'))

    def prepare(self):
        TensorflowGate.prepare(self)
        self.reprepare()

    def construct_unitary(self):
        raise_error(ValueError, "Collapse gate does not have unitary "
                                "representation.")

    def state_vector_call(self, state: tf.Tensor) -> tf.Tensor:
        return self.gate_op(state, self.qubits_tensor, self.result_tensor,
                            self.nqubits, self.normalize, get_threads())

    def density_matrix_call(self, state: tf.Tensor) -> tf.Tensor:
        state = self.gate_op(state, self.qubits_tensor_dm, self.result_tensor,
                             2 * self.nqubits, False, get_threads())
        state = self.gate_op(state, self.qubits_tensor, self.result_tensor,
                             2 * self.nqubits, False, get_threads())
        return state / tf.linalg.trace(state)


class M(TensorflowGate, gates.M):
    from qibo.tensorflow import distutils, measurements

    def __init__(self, *q, register_name: Optional[str] = None,
                 p0: Optional["ProbsType"] = None,
                 p1: Optional["ProbsType"] = None):
        TensorflowGate.__init__(self)
        gates.M.__init__(self, *q, register_name=register_name, p0=p0, p1=p1)
        self.traceout = None
        self.unmeasured_qubits = None # Tuple
        self.reduced_target_qubits = None # List

    def add(self, gate: gates.M):
        if self.is_prepared:
            raise_error(RuntimeError, "Cannot add qubits to a measurement "
                                      "gate that is prepared.")
        gates.M.add(self, gate)

    def prepare(self):
        self.is_prepared = True
        target_qubits = set(self.target_qubits)
        unmeasured_qubits = []
        reduced_target_qubits = dict()
        for i in range(self.nqubits):
            if i in target_qubits:
                reduced_target_qubits[i] = i - len(unmeasured_qubits)
            else:
                unmeasured_qubits.append(i)
        self.unmeasured_qubits = tuple(unmeasured_qubits)
        self.reduced_target_qubits = list(
            reduced_target_qubits[i] for i in self.target_qubits)
        if self.density_matrix:
            from qibo.tensorflow.einsum import DefaultEinsum
            qubits = set(self.unmeasured_qubits)
            # TODO: Remove ``DefaultEinsum`` dependence here
            self.traceout = DefaultEinsum.partialtrace_str(
                qubits, self.nqubits, measuring=True)

    def _get_cpu(self): # pragma: no cover
        # case not covered by GitHub workflows because it requires OOM
        if not DEVICES['CPU']:
            raise_error(RuntimeError, "Cannot find CPU device to use for sampling.")
        return DEVICES['CPU'][0]

    def construct_unitary(self):
        raise_error(ValueError, "Measurement gate does not have unitary "
                                "representation.")

    def state_vector_call(self, state: tf.Tensor) -> tf.Tensor:
        shape = self.nqubits * (2,)
        x = tf.reshape(tf.square(tf.abs(state)), shape)
        return tf.reduce_sum(x, axis=self.unmeasured_qubits)

    def density_matrix_call(self, state: tf.Tensor) -> tf.Tensor:
        shape = 2 * self.nqubits * (2,)
        x = tf.einsum(self.traceout, tf.reshape(state, shape))
        return tf.cast(x, dtype=DTYPES.get('DTYPE'))

    def sample(self, state: tf.Tensor, nshots: int) -> tf.Tensor:
        probs = getattr(self, self._active_call)(state)
        probs = tf.transpose(probs, perm=self.reduced_target_qubits)

        dtype = DTYPES.get('DTYPEINT')
        probs_dim = tf.cast((2 ** len(self.target_qubits),), dtype=dtype)
        logits = tf.math.log(tf.reshape(probs, probs_dim))[tf.newaxis]

        samples_dec = tf.random.categorical(logits, nshots, dtype=dtype)[0]
        result = self.measurements.GateResult(
            self.qubits, decimal_samples=samples_dec)
        # optional bitflip noise
        if sum(sum(x.values()) for x in self.bitflip_map) > 0:
            result = result.apply_bitflips(*self.bitflip_map)
        return result

    def __call__(self, state: tf.Tensor, nshots: int) -> tf.Tensor:
        if isinstance(state, self.distutils.DistributedState):
            with tf.device(state.device):
                state = state.vector

        if not self.is_prepared:
            self.set_nqubits(state)

        if np.log2(nshots) + len(self.target_qubits) > 31: # pragma: no cover
            # case not covered by GitHub workflows because it requires large example
            # Use CPU to avoid "aborted" error
            device = self._get_cpu()

        oom_error = tf.python.framework.errors_impl.ResourceExhaustedError
        try:
            with tf.device(self.device):
                result = self.sample(state, nshots)
        except oom_error: # pragma: no cover
            # case not covered by GitHub workflows because it requires OOM
            # Force using CPU to perform sampling
            device = self._get_cpu()
            with tf.device(device):
                result = self.sample(state, nshots)
        return result


class RX(MatrixGate, gates.RX):

    def __init__(self, q, theta):
        MatrixGate.__init__(self)
        gates.RX.__init__(self, q, theta)

    def construct_unitary(self) -> np.ndarray:
        theta = self.parameters
        cos, isin = np.cos(theta / 2.0), -1j * np.sin(theta / 2.0)
        return np.array([[cos, isin], [isin, cos]], dtype=DTYPES.get('NPTYPECPX'))


class RY(MatrixGate, gates.RY):

    def __init__(self, q, theta):
        MatrixGate.__init__(self)
        gates.RY.__init__(self, q, theta)

    def construct_unitary(self) -> np.ndarray:
        theta = self.parameters
        cos, sin = np.cos(theta / 2.0), np.sin(theta / 2.0)
        return np.array([[cos, -sin], [sin, cos]], dtype=DTYPES.get('NPTYPECPX'))


class RZ(MatrixGate, gates.RZ):

    def __init__(self, q, theta):
        MatrixGate.__init__(self)
        gates.RZ.__init__(self, q, theta)

    def construct_unitary(self) -> np.ndarray:
        phase = np.exp(1j * self.parameters / 2.0)
        return np.diag([phase.conj(), phase]).astype(DTYPES.get('NPTYPECPX'))


class U1(MatrixGate, gates.U1):

    def __init__(self, q, theta):
        MatrixGate.__init__(self)
        gates.U1.__init__(self, q, theta)
        self.gate_op = op.apply_z_pow

    def reprepare(self):
        with tf.device(self.device):
            self.matrix = tf.constant(np.exp(1j * self.parameters),
                                      dtype=DTYPES.get('DTYPECPX'))

    def construct_unitary(self) -> np.ndarray:
        return np.diag([1, np.exp(1j * self.parameters)]).astype(
            DTYPES.get('NPTYPECPX'))


class U2(MatrixGate, gates.U2):

    def __init__(self, q, phi, lam):
        MatrixGate.__init__(self)
        gates.U2.__init__(self, q, phi, lam)

    def construct_unitary(self) -> np.ndarray:
        phi, lam = self.parameters
        eplus = np.exp(1j * (phi + lam) / 2.0)
        eminus = np.exp(1j * (phi - lam) / 2.0)
        return np.array([[eplus.conj(), - eminus.conj()], [eminus, eplus]],
                        dtype=DTYPES.get('NPTYPECPX')) / np.sqrt(2)


class U3(MatrixGate, gates.U3):

    def __init__(self, q, theta, phi, lam):
        MatrixGate.__init__(self)
        gates.U3.__init__(self, q, theta, phi, lam)

    def construct_unitary(self) -> np.ndarray:
        theta, phi, lam = self.parameters
        cost = np.cos(theta / 2)
        sint = np.sin(theta / 2)
        eplus = np.exp(1j * (phi + lam) / 2.0)
        eminus = np.exp(1j * (phi - lam) / 2.0)
        return np.array([[eplus.conj() * cost, - eminus.conj() * sint],
                         [eminus * sint, eplus * cost]],
                        dtype=DTYPES.get('NPTYPECPX'))


class ZPow(gates.ZPow):

  def __new__(cls, q, theta):
      if BACKEND.get('GATES') == 'custom':
          return U1(q, theta)
      else:
          from qibo.tensorflow import gates
          return gates.U1(q, theta)


class CNOT(TensorflowGate, gates.CNOT):

    def __init__(self, q0, q1):
        TensorflowGate.__init__(self)
        gates.CNOT.__init__(self, q0, q1)
        self.gate_op = op.apply_x

    def construct_unitary(self) -> np.ndarray:
        return np.array([[1, 0, 0, 0], [0, 1, 0, 0],
                         [0, 0, 0, 1], [0, 0, 1, 0]],
                        dtype=DTYPES.get('NPTYPECPX'))


class CZ(TensorflowGate, gates.CZ):

    def __init__(self, q0, q1):
        TensorflowGate.__init__(self)
        gates.CZ.__init__(self, q0, q1)
        self.gate_op = op.apply_z

    def construct_unitary(self) -> np.ndarray:
        return np.diag([1, 1, 1, -1]).astype(DTYPES.get('NPTYPECPX'))


class _CUn_(MatrixGate):
    base = U1

    def __init__(self, q0, q1, **params):
        MatrixGate.__init__(self)
        cbase = "C{}".format(self.base.__name__)
        getattr(gates, cbase).__init__(self, q0, q1, **params)

    def reprepare(self):
        with tf.device(self.device):
            self.matrix = tf.constant(self.base.construct_unitary(self),
                                      dtype=DTYPES.get('DTYPECPX'))

    def construct_unitary(self) -> tf.Tensor:
        return MatrixGate.control_unitary(self.base.construct_unitary(self))


class CRX(_CUn_, gates.CRX):
    base = RX

    def __init__(self, q0, q1, theta):
        _CUn_.__init__(self, q0, q1, theta=theta)


class CRY(_CUn_, gates.CRY):
    base = RY

    def __init__(self, q0, q1, theta):
        _CUn_.__init__(self, q0, q1, theta=theta)


class CRZ(_CUn_, gates.CRZ):
    base = RZ

    def __init__(self, q0, q1, theta):
        _CUn_.__init__(self, q0, q1, theta=theta)


class CU1(_CUn_, gates.CU1):
    base = U1

    def __init__(self, q0, q1, theta):
        _CUn_.__init__(self, q0, q1, theta=theta)
        self.gate_op = op.apply_z_pow

    def reprepare(self):
        U1.reprepare(self)


class CU2(_CUn_, gates.CU2):
    base = U2

    def __init__(self, q0, q1, phi, lam):
        _CUn_.__init__(self, q0, q1, phi=phi, lam=lam)


class CU3(_CUn_, gates.CU3):
    base = U3

    def __init__(self, q0, q1, theta, phi, lam):
        _CUn_.__init__(self, q0, q1, theta=theta, phi=phi, lam=lam)


class CZPow(gates.CZPow):

  def __new__(cls, q0, q1, theta):
      if BACKEND.get('GATES') == 'custom':
          return CU1(q0, q1, theta)
      else:
          from qibo.tensorflow import gates
          return gates.CU1(q0, q1, theta)


class SWAP(TensorflowGate, gates.SWAP):

    def __init__(self, q0, q1):
        TensorflowGate.__init__(self)
        gates.SWAP.__init__(self, q0, q1)
        self.gate_op = op.apply_swap

    def construct_unitary(self) -> np.ndarray:
        return np.array([[1, 0, 0, 0], [0, 0, 1, 0],
                         [0, 1, 0, 0], [0, 0, 0, 1]],
                        dtype=DTYPES.get('NPTYPECPX'))


class fSim(MatrixGate, gates.fSim):

    def __init__(self, q0, q1, theta, phi):
        MatrixGate.__init__(self)
        gates.fSim.__init__(self, q0, q1, theta, phi)
        self.gate_op = op.apply_fsim

    def reprepare(self):
        theta, phi = self.parameters
        cos, isin = np.cos(theta), -1j * np.sin(theta)
        phase = np.exp(-1j * phi)
        matrix = np.array([cos, isin, isin, cos, phase],
                          dtype=DTYPES.get('NPTYPECPX'))
        with tf.device(self.device):
            self.matrix = tf.constant(matrix, dtype=DTYPES.get('DTYPECPX'))

    def construct_unitary(self) -> np.ndarray:
        theta, phi = self.parameters
        cos, isin = np.cos(theta), -1j * np.sin(theta)
        matrix = np.eye(4, dtype=DTYPES.get('NPTYPECPX'))
        matrix[1, 1], matrix[2, 2] = cos, cos
        matrix[1, 2], matrix[2, 1] = isin, isin
        matrix[3, 3] = np.exp(-1j * phi)
        return matrix


class GeneralizedfSim(MatrixGate, gates.GeneralizedfSim):

    def __init__(self, q0, q1, unitary, phi):
        TensorflowGate.__init__(self)
        gates.GeneralizedfSim.__init__(self, q0, q1, unitary, phi)
        self.gate_op = op.apply_fsim

    def reprepare(self):
        unitary, phi = self.parameters
        matrix = np.zeros(5, dtype=DTYPES.get("NPTYPECPX"))
        matrix[:4] = np.reshape(unitary, (4,))
        matrix[4] = np.exp(-1j * phi)
        with tf.device(self.device):
            self.matrix = tf.constant(matrix, dtype=DTYPES.get('DTYPECPX'))

    def construct_unitary(self) -> np.ndarray:
        unitary, phi = self.parameters
        matrix = np.eye(4, dtype=DTYPES.get('NPTYPECPX'))
        matrix[1:3, 1:3] = np.reshape(unitary, (2, 2))
        matrix[3, 3] = np.exp(-1j * phi)
        return matrix

    def _dagger(self) -> "GenerelizedfSim":
        unitary, phi = self.parameters
        if isinstance(unitary, tf.Tensor):
            ud = tf.math.conj(tf.transpose(unitary))
        else:
            ud = unitary.conj().T
        q0, q1 = self.target_qubits
        return self.__class__(q0, q1, ud, -phi)


class TOFFOLI(TensorflowGate, gates.TOFFOLI):

    def __init__(self, q0, q1, q2):
        TensorflowGate.__init__(self)
        gates.TOFFOLI.__init__(self, q0, q1, q2)
        self.gate_op = op.apply_x

    def construct_unitary(self) -> np.ndarray:
        matrix = np.eye(8, dtype=DTYPES.get('NPTYPECPX'))
        matrix[-2, -2], matrix[-2, -1] = 0, 1
        matrix[-1, -2], matrix[-1, -1] = 1, 0
        return matrix

    @property
    def unitary(self):
        if self._unitary is None:
            self._unitary = self.construct_unitary()
        return self._unitary


class Unitary(MatrixGate, gates.Unitary):

    def __init__(self, unitary, *q, name: Optional[str] = None):
        if not isinstance(unitary, (np.ndarray, tf.Tensor)):
            raise_error(TypeError, "Unknown type {} of unitary matrix."
                                   "".format(type(unitary)))
        MatrixGate.__init__(self)
        gates.Unitary.__init__(self, unitary, *q, name=name)
        rank = self.rank
        if rank == 1:
            self.gate_op = op.apply_gate
        elif rank == 2:
            self.gate_op = op.apply_two_qubit_gate
        else:
            n = len(self.target_qubits)
            raise_error(NotImplementedError, "Unitary gate supports one or two-"
                                             "qubit gates when using custom "
                                             "operators, but {} target qubits "
                                             "were given. Please switch to a "
                                             "Tensorflow backend to execute "
                                             "this operation.".format(n))

    def construct_unitary(self) -> np.ndarray:
        unitary = self.parameters
        if isinstance(unitary, np.ndarray):
            return unitary.astype(DTYPES.get('NPTYPECPX'))
        if isinstance(unitary, tf.Tensor):
            return tf.identity(tf.cast(unitary, dtype=DTYPES.get('DTYPECPX')))

    def _dagger(self) -> "Unitary":
        unitary = self.parameters
        if isinstance(unitary, tf.Tensor):
            ud = tf.math.conj(tf.transpose(unitary))
        else:
            ud = unitary.conj().T
        return self.__class__(ud, *self.target_qubits, **self.init_kwargs)


class VariationalLayer(TensorflowGate, gates.VariationalLayer):

    def _calculate_unitaries(self):
        matrices = np.stack([np.kron(
            self.one_qubit_gate(q1, theta=self.params[q1]).unitary,
            self.one_qubit_gate(q2, theta=self.params[q2]).unitary)
                             for q1, q2 in self.pairs], axis=0)
        entangling_matrix = self.two_qubit_gate(0, 1).unitary
        matrices = entangling_matrix @ matrices

        additional_matrix = None
        q = self.additional_target
        if q is not None:
            additional_matrix = self.one_qubit_gate(
                q, theta=self.params[q]).unitary

        if self.params2:
            matrices2 = np.stack([np.kron(
                self.one_qubit_gate(q1, theta=self.params2[q1]).unitary,
                self.one_qubit_gate(q2, theta=self.params2[q2]).unitary)
                                for q1, q2 in self.pairs], axis=0)
            matrices = matrices2 @ matrices

            q = self.additional_target
            if q is not None:
                _new = self.one_qubit_gate(q, theta=self.params2[q]).unitary
                additional_matrix = _new @ additional_matrix
        return matrices, additional_matrix

    def __init__(self, qubits: List[int], pairs: List[Tuple[int, int]],
                 one_qubit_gate, two_qubit_gate,
                 params: List[float], params2: Optional[List[float]] = None,
                 name: Optional[str] = None):
        self.module.TensorflowGate.__init__(self)
        gates.VariationalLayer.__init__(self, qubits, pairs,
                                        one_qubit_gate, two_qubit_gate,
                                        params, params2, name=name)

        matrices, additional_matrix = self._calculate_unitaries()
        self.unitaries = []
        for targets, matrix in zip(self.pairs, matrices):
            unitary = self.module.Unitary(matrix, *targets)
            self.unitaries.append(unitary)
        if self.additional_target is not None:
            self.additional_unitary = self.module.Unitary(
                additional_matrix, self.additional_target)
            self.additional_unitary.density_matrix = self.density_matrix
        else:
            self.additional_unitary = None

    @BackendGate.density_matrix.setter
    def density_matrix(self, x: bool):
        BackendGate.density_matrix.fset(self, x) # pylint: disable=no-member
        for unitary in self.unitaries:
            unitary.density_matrix = x
        if self.additional_unitary is not None:
            self.additional_unitary.density_matrix = x

    def _dagger(self):
        import copy
        varlayer = copy.copy(self)
        varlayer.unitaries = [u.dagger() for u in self.unitaries]
        if self.additional_unitary is not None:
            varlayer.additional_unitary = self.additional_unitary.dagger()
        return varlayer

    def construct_unitary(self):
        raise_error(ValueError, "VariationalLayer gate does not have unitary "
                                 "representation.")

    def reprepare(self):
        matrices, additional_matrix = self._calculate_unitaries()
        for unitary, matrix in zip(self.unitaries, matrices):
            unitary.parameters = matrix
            unitary.reprepare()
        if additional_matrix is not None:
            self.additional_unitary.parameters = additional_matrix
            self.additional_unitary.reprepare()

    def prepare(self):
        self.is_prepared = True

    def state_vector_call(self, state: tf.Tensor) -> tf.Tensor:
        for i, unitary in enumerate(self.unitaries):
            state = unitary(state)
        if self.additional_unitary is not None:
            state = self.additional_unitary(state)
        return state

    def density_matrix_call(self, state: tf.Tensor) -> tf.Tensor:
        return self.state_vector_call(state)


class Flatten(TensorflowGate, gates.Flatten):

    def __init__(self, coefficients):
        TensorflowGate.__init__(self)
        gates.Flatten.__init__(self, coefficients)
        self.swap_reset = []

    def construct_unitary(self):
        raise_error(ValueError, "Flatten gate does not have unitary "
                                 "representation.")

    def state_vector_call(self, state: tf.Tensor) -> tf.Tensor:
        shape = tuple(state.shape)
        _state = np.array(self.coefficients).reshape(shape)
        return tf.convert_to_tensor(_state, dtype=DTYPES.get("DTYPECPX"))

    def density_matrix_call(self, state: tf.Tensor) -> tf.Tensor:
        return self.state_vector_call(state)


class CallbackGate(TensorflowGate, gates.CallbackGate):

    def __init__(self, callback):
        TensorflowGate.__init__(self)
        gates.CallbackGate.__init__(self, callback)
        self.swap_reset = []

    def construct_unitary(self):
        raise_error(ValueError, "Unitary gate does not have unitary "
                                 "representation.")

    def state_vector_call(self, state: tf.Tensor) -> tf.Tensor:
        self.callback.append(self.callback(state, self.density_matrix))
        return state

    def density_matrix_call(self, state: tf.Tensor) -> tf.Tensor:
        return self.state_vector_call(state)


class KrausChannel(TensorflowGate, gates.KrausChannel):

    def __init__(self, ops: Sequence[Tuple[Tuple[int], np.ndarray]]):
        TensorflowGate.__init__(self)
        gates.KrausChannel.__init__(self, ops)
        # create inversion gates to rest to the original state vector
        # because of the in-place updates used in custom operators
        self.inv_gates = tuple()

    @staticmethod
    def _invert(gate):
        """Creates invert gates of each Ak to reset to the original state."""
        matrix = gate.parameters
        if isinstance(matrix, np.ndarray):
            inv_matrix = np.linalg.inv(matrix)
        elif isinstance(matrix, tf.Tensor):
            inv_matrix = np.linalg.inv(matrix)
        return Unitary(inv_matrix, *gate.target_qubits)

    def prepare(self):
        self.is_prepared = True
        inv_gates = []
        for gate in self.gates:
            inv_gate = self._invert(gate)
            # use a ``set`` for this loop because it may be ``inv_gate == gate``
            for g in {gate, inv_gate}:
                if g is not None:
                    g.density_matrix = self.density_matrix
                    g.device = self.device
                    g.nqubits = self.nqubits
                    g.prepare()
            inv_gates.append(inv_gate)
        inv_gates[-1] = None
        self.inv_gates = tuple(inv_gates)

    def construct_unitary(self):
        raise_error(ValueError, "Channels do not have unitary representation.")

    def state_vector_call(self, state: tf.Tensor) -> tf.Tensor:
        raise_error(ValueError, "`KrausChannel` cannot be applied to state "
                                "vectors. Please switch to density matrices.")

    def density_matrix_call(self, state: tf.Tensor) -> tf.Tensor:
        new_state = tf.zeros_like(state)
        for gate, inv_gate in zip(self.gates, self.inv_gates):
            new_state += gate(state)
            if inv_gate is not None:
                inv_gate(state)
        return new_state


class UnitaryChannel(KrausChannel, gates.UnitaryChannel):

    def __init__(self, p: List[float], ops: List["Gate"],
                 seed: Optional[int] = None):
        TensorflowGate.__init__(self)
        gates.UnitaryChannel.__init__(self, p, ops, seed=seed)
        self.inv_gates = tuple()

    @staticmethod
    def _invert(gate):
        return gate.dagger()

    def prepare(self):
        KrausChannel.prepare(self)
        if self.seed is not None:
            np.random.seed(self.seed)

    def state_vector_call(self, state: tf.Tensor) -> tf.Tensor:
        for p, gate in zip(self.probs, self.gates):
            if np.random.random() < p:
                state = gate(state)
        return state

    def density_matrix_call(self, state: tf.Tensor) -> tf.Tensor:
        new_state = (1 - self.psum) * state
        for p, gate, inv_gate in zip(self.probs, self.gates, self.inv_gates):
            state = gate(state)
            new_state += p * state
            if inv_gate is not None:
                state = inv_gate(state) # reset to the original state vector
        return new_state


class PauliNoiseChannel(UnitaryChannel, gates.PauliNoiseChannel):

    def __init__(self, q: int, px: float = 0, py: float = 0, pz: float = 0,
                 seed: Optional[int] = None):
        TensorflowGate.__init__(self)
        gates.PauliNoiseChannel.__init__(self, q, px, py, pz, seed=seed)
        self.inv_gates = tuple()

    @staticmethod
    def _invert(gate):
        # for Pauli gates we can use same gate as inverse for efficiency
        return gate


class ResetChannel(UnitaryChannel, gates.ResetChannel):

    def __init__(self, q: int, p0: float = 0.0, p1: float = 0.0,
                 seed: Optional[int] = None):
        TensorflowGate.__init__(self)
        gates.ResetChannel.__init__(self, q, p0=p0, p1=p1, seed=seed)
        self.inv_gates = tuple()

    @staticmethod
    def _invert(gate):
        if isinstance(gate, gates.Collapse):
            return None
        return gate

    def state_vector_call(self, state: tf.Tensor) -> tf.Tensor:
        not_collapsed = True
        if np.random.random() < self.probs[-2]:
            state = self.gates[-2](state)
            not_collapsed = False
        if np.random.random() < self.probs[-1]:
            if not_collapsed:
                state = self.gates[-2](state)
            state = self.gates[-1](state)
        return state


class ThermalRelaxationChannel(gates.ThermalRelaxationChannel):

    def __new__(cls, q, t1, t2, time, excited_population=0, seed=None):
        if BACKEND.get('GATES') == "custom":
            cls_a = _ThermalRelaxationChannelA
            cls_b = _ThermalRelaxationChannelB
        else:
            from qibo.tensorflow import gates
            cls_a = gates._ThermalRelaxationChannelA
            cls_b = gates._ThermalRelaxationChannelB
        if t2 > t1:
            cls_s = cls_b
        else:
            cls_s = cls_a
        return cls_s(
            q, t1, t2, time, excited_population=excited_population, seed=seed)


class _ThermalRelaxationChannelA(ResetChannel, gates._ThermalRelaxationChannelA):

    def __init__(self, q, t1, t2, time, excited_population=0, seed=None):
        TensorflowGate.__init__(self)
        gates._ThermalRelaxationChannelA.__init__(
            self, q, t1, t2, time, excited_population=excited_population,
            seed=seed)
        self.inv_gates = tuple()

    def state_vector_call(self, state: tf.Tensor) -> tf.Tensor:
        if np.random.random() < self.probs[0]:
            state = self.gates[0](state)
        return ResetChannel.state_vector_call(self, state)


class _ThermalRelaxationChannelB(MatrixGate, gates._ThermalRelaxationChannelB):

    def __init__(self, q, t1, t2, time, excited_population=0, seed=None):
        TensorflowGate.__init__(self)
        gates._ThermalRelaxationChannelB.__init__(
            self, q, t1, t2, time, excited_population=excited_population,
            seed=seed)
        self.gate_op = op.apply_two_qubit_gate

    def prepare(self) -> tf.Tensor:
        super().prepare()
        qubits = sorted(list(self.nqubits - np.array(self.control_qubits) - 1))
        qubits = self.nqubits - np.array(self.target_qubits) - 1
        qubits = np.concatenate([qubits, qubits + self.nqubits], axis=0)
        qubits = sorted(list(qubits))
        self.qubits_tensor = tf.convert_to_tensor(qubits, dtype=tf.int32)
        self.target_qubits_dm = (self.target_qubits +
                                 tuple(np.array(self.target_qubits) + self.nqubits))

    def construct_unitary(self) -> np.ndarray:
        matrix = np.diag([1 - self.preset1, self.exp_t2, self.exp_t2,
                          1 - self.preset0])
        matrix[0, -1] = self.preset1
        matrix[-1, 0] = self.preset0
        return matrix.astype(DTYPES.get('NPTYPECPX'))

    def state_vector_call(self, state: tf.Tensor) -> tf.Tensor:
        raise_error(ValueError, "Thermal relaxation cannot be applied to "
                                "state vectors when T1 < T2.")

    def density_matrix_call(self, state: tf.Tensor) -> tf.Tensor:
        return self.gate_op(state, self.matrix, self.qubits_tensor,
                            2 * self.nqubits, *self.target_qubits_dm, get_threads())<|MERGE_RESOLUTION|>--- conflicted
+++ resolved
@@ -3,14 +3,9 @@
 import sys
 import numpy as np
 import tensorflow as tf
-<<<<<<< HEAD
 from qibo.base import gates
 from qibo.base.abstract_gates import BackendGate
-from qibo.config import BACKEND, DTYPES, DEVICES, NUMERIC_TYPES, raise_error
-=======
-from qibo.base import gates as base_gates
 from qibo.config import BACKEND, DTYPES, DEVICES, NUMERIC_TYPES, raise_error, get_threads
->>>>>>> ed3b4cc9
 from qibo.tensorflow import custom_operators as op
 from typing import Dict, List, Optional, Sequence, Tuple
 
@@ -94,19 +89,13 @@
             self.matrix = tf.constant(self.construct_unitary(),
                                       dtype=DTYPES.get('DTYPECPX'))
 
-<<<<<<< HEAD
     def prepare(self):
         super().prepare()
         self.reprepare()
-=======
-    def _state_vector_call(self, state: tf.Tensor) -> tf.Tensor:
-       return self.gate_op(state, self.matrix, self.qubits_tensor,
-                           self.nqubits, *self.target_qubits, get_threads())
->>>>>>> ed3b4cc9
 
     def state_vector_call(self, state: tf.Tensor) -> tf.Tensor:
         return self.gate_op(state, self.matrix, self.qubits_tensor,
-                            self.nqubits, *self.target_qubits)
+                            self.nqubits, *self.target_qubits, get_threads())
 
     def density_matrix_call(self, state: tf.Tensor) -> tf.Tensor:
         state = self.gate_op(state, self.matrix, self.qubits_tensor_dm,
