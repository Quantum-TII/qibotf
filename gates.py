--- conflicted
+++ resolved
@@ -5,12 +5,7 @@
 import tensorflow as tf
 from qibo.base import gates as base_gates
 from qibo.base import cache
-<<<<<<< HEAD
-from qibo.config import einsum, matrices
-from qibo.config import DTYPEINT, DTYPE, DTYPECPX, GPU_MEASUREMENT_CUTOFF, CPU_NAME
-=======
 from qibo.config import einsum, matrices, DTYPES, GPU_MEASUREMENT_CUTOFF, CPU_NAME
->>>>>>> 1e5b5ff3
 from typing import Dict, List, Optional, Sequence, Tuple
 
 
@@ -22,12 +17,6 @@
             This is (2, 2) for 1-qubit gates and (4, 4) for 2-qubit gates.
         qubits: List with the qubits that the gate is applied to.
     """
-<<<<<<< HEAD
-    from qibo.config import matrices
-    dtype = matrices.dtype
-=======
-
->>>>>>> 1e5b5ff3
     einsum = einsum
 
     def __init__(self):
@@ -38,7 +27,7 @@
         self.matrix = None
 
     def _construct_matrix(self):
-        pass
+        self.matrix = self.construct_unitary()
 
     @staticmethod
     def construct_unitary(*args) -> tf.Tensor:
@@ -84,12 +73,8 @@
             self.calculation_cache = self.einsum.create_cache(targets, nactive, ncontrol=len(self.control_qubits))
         else:
             self.calculation_cache = self.einsum.create_cache(self.qubits, n)
-<<<<<<< HEAD
-        self.calculation_cache.cast_shapes(lambda x: tf.cast(x, dtype=DTYPEINT))
+        self.calculation_cache.cast_shapes(lambda x: tf.cast(x, dtype=DTYPES.get('DTYPEINT')))
         self._construct_matrix()
-=======
-        self.calculation_cache.cast_shapes(lambda x: tf.cast(x, dtype=DTYPES.get('DTYPEINT')))
->>>>>>> 1e5b5ff3
 
     def __call__(self, state: tf.Tensor, is_density_matrix: bool = False
                  ) -> tf.Tensor:
@@ -161,9 +146,6 @@
         base_gates.H.__init__(self, q)
         TensorflowGate.__init__(self)
 
-    def _construct_matrix(self):
-        self.matrix = self.matrices.H
-
     @staticmethod
     def construct_unitary() -> tf.Tensor:
         return matrices.H
@@ -176,9 +158,6 @@
     def __init__(self, q):
         base_gates.X.__init__(self, q)
         TensorflowGate.__init__(self)
-
-    def _construct_matrix(self):
-        self.matrix = self.matrices.X
 
     @staticmethod
     def construct_unitary() -> tf.Tensor:
@@ -197,9 +176,6 @@
         base_gates.Y.__init__(self, q)
         TensorflowGate.__init__(self)
 
-    def _construct_matrix(self):
-        self.matrix = self.matrices.Y
-
     @staticmethod
     def construct_unitary() -> tf.Tensor:
         return matrices.Y
@@ -213,9 +189,6 @@
         base_gates.Z.__init__(self, q)
         TensorflowGate.__init__(self)
 
-    def _construct_matrix(self):
-        self.matrix = self.matrices.Z
-
     @staticmethod
     def construct_unitary() -> tf.Tensor:
         return matrices.Z
@@ -230,12 +203,9 @@
     def __init__(self, q, theta):
         base_gates.RX.__init__(self, q, theta)
         TensorflowGate.__init__(self)
+
+    def _construct_matrix(self):
         self.matrix = self.construct_unitary(self.theta)
-
-    def _construct_matrix(self):
-        th = tf.cast(self.theta, dtype=self.dtype)
-        self.matrix = (tf.cos(th / 2.0) * self.matrices.I -
-                       1j * tf.sin(th / 2.0) * self.matrices.X)
 
     @staticmethod
     def construct_unitary(theta) -> tf.Tensor:
@@ -248,12 +218,9 @@
     def __init__(self, q, theta):
         base_gates.RY.__init__(self, q, theta)
         TensorflowGate.__init__(self)
+
+    def _construct_matrix(self):
         self.matrix = self.construct_unitary(self.theta)
-
-    def _construct_matrix(self):
-        th = tf.cast(self.theta, dtype=self.dtype)
-        self.matrix = (tf.cos(th / 2.0) * self.matrices.I -
-                       1j * tf.sin(th / 2.0) * self.matrices.Y)
 
     @staticmethod
     def construct_unitary(theta) -> tf.Tensor:
@@ -266,13 +233,9 @@
     def __init__(self, q, theta):
         base_gates.RZ.__init__(self, q, theta)
         TensorflowGate.__init__(self)
+
+    def _construct_matrix(self):
         self.matrix = self.construct_unitary(self.theta)
-
-    def _construct_matrix(self):
-        th = tf.cast(self.theta, dtype=self.dtype)
-        phase = tf.exp(1j * th / 2.0)[tf.newaxis]
-        diag = tf.concat([tf.math.conj(phase), phase], axis=0)
-        self.matrix = tf.linalg.diag(diag)
 
     @staticmethod
     def construct_unitary(theta) -> tf.Tensor:
@@ -289,7 +252,7 @@
         TensorflowGate.__init__(self)
 
     def _construct_matrix(self):
-        self.matrix = self.matrices.CNOT
+        self.matrix = matrices.CNOT
 
     @staticmethod
     def construct_unitary() -> tf.Tensor:
@@ -316,13 +279,9 @@
     def __init__(self, q0, q1, theta):
         base_gates.CZPow.__init__(self, q0, q1, theta)
         TensorflowGate.__init__(self)
+
+    def _construct_matrix(self):
         self.matrix = tf.reshape(self.construct_unitary(self.theta), 4 * (2,))
-
-    def _construct_matrix(self):
-        th = tf.cast(self.theta, dtype=self.dtype)
-        phase = tf.exp(1j * th)[tf.newaxis]
-        diag = tf.concat([tf.ones(3, dtype=DTYPECPX), phase], axis=0)
-        self.matrix = tf.reshape(tf.linalg.diag(diag), 4 * (2,))
 
     @staticmethod
     def construct_unitary(theta) -> tf.Tensor:
@@ -339,7 +298,7 @@
         TensorflowGate.__init__(self)
 
     def _construct_matrix(self):
-        self.matrix = self.matrices.SWAP
+        self.matrix = matrices.SWAP
 
     @staticmethod
     def construct_unitary() -> tf.Tensor:
@@ -351,20 +310,14 @@
 
     def __init__(self, q0, q1, theta, phi):
         base_gates.fSim.__init__(self, q0, q1, theta, phi)
-
-<<<<<<< HEAD
-    def _construct_matrix(self):
-        th = tf.cast(self.theta, dtype=self.dtype)
-        rotation = tf.cos(th) * self.matrices.I - 1j * tf.sin(th) * self.matrices.X
-        phase = tf.exp(-1j * tf.cast(self.phi, dtype=self.dtype))
-        self.matrix = tf.eye(4, dtype=self.dtype)
-=======
-        th = tf.cast(self.theta, dtype=DTYPES.get("DTYPECPX"))
+        TensorflowGate.__init__(self)
+
+    def _construct_matrix(self):
+        dtype = DTYPES.get("DTYPECPX")
+        th = tf.cast(self.theta, dtype=dtype)
         rotation = tf.cos(th) * matrices.I - 1j * tf.sin(th) * matrices.X
-        phase = tf.exp(-1j * tf.cast(self.phi, dtype=DTYPES.get("DTYPECPX")))
-
-        self.matrix = tf.eye(4, dtype=DTYPES.get("DTYPECPX"))
->>>>>>> 1e5b5ff3
+        phase = tf.exp(-1j * tf.cast(self.phi, dtype=dtype))
+        self.matrix = tf.eye(4, dtype=dtype)
         self.matrix = tf.tensor_scatter_nd_update(self.matrix, [[3, 3]], [phase])
         rotation = tf.reshape(rotation, (4,))
         ids = [[1, 1], [1, 2], [2, 1], [2, 2]]
@@ -381,16 +334,11 @@
             raise ValueError("Invalid shape {} of rotation for generalized "
                              "fSim gate".format(shape))
 
-<<<<<<< HEAD
-    def _construct_matrix(self):
-        rotation = tf.cast(self.unitary, dtype=self.dtype)
-        phase = tf.exp(-1j * tf.cast(self.phi, dtype=self.dtype))
-=======
-        rotation = tf.cast(self.unitary, dtype=DTYPES.get("DTYPECPX"))
-        phase = tf.exp(-1j * tf.cast(self.phi, dtype=DTYPES.get("DTYPECPX")))
->>>>>>> 1e5b5ff3
-
-        self.matrix = tf.eye(4, dtype=DTYPES.get("DTYPECPX"))
+    def _construct_matrix(self):
+        dtype = DTYPES.get("DTYPECPX")
+        rotation = tf.cast(self.unitary, dtype=dtype)
+        phase = tf.exp(-1j * tf.cast(self.phi, dtype=dtype))
+        self.matrix = tf.eye(4, dtype=dtype)
         self.matrix = tf.tensor_scatter_nd_update(self.matrix, [[3, 3]], [phase])
         rotation = tf.reshape(rotation, (4,))
         ids = [[1, 1], [1, 2], [2, 1], [2, 2]]
@@ -424,13 +372,9 @@
             raise ValueError("Invalid shape {} of unitary matrix acting on "
                              "{} target qubits.".format(shape, rank))
 
-<<<<<<< HEAD
     def _construct_matrix(self):
         rank = len(self.target_qubits)
-        self.matrix = tf.cast(self.unitary, dtype=self.dtype)
-=======
         self.matrix = tf.cast(self.unitary, dtype=DTYPES.get("DTYPECPX"))
->>>>>>> 1e5b5ff3
         self.matrix = tf.reshape(self.matrix, 2 * rank * (2,))
 
 
