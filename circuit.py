# -*- coding: utf-8 -*-
# @authors: S. Efthymiou
import numpy as np
import tensorflow as tf
from qibo.base import circuit
from qibo.config import DTYPES
from qibo.tensorflow import measurements
from qibo.tensorflow import custom_operators as op
from typing import List, Optional, Tuple, Union


class TensorflowCircuit(circuit.BaseCircuit):
    """Implementation of :class:`qibo.base.circuit.BaseCircuit` in Tensorflow.

    Args:
        nqubits (int): Total number of qubits in the circuit.
    """

    def __init__(self, nqubits):
        super(TensorflowCircuit, self).__init__(nqubits)
        self._compiled_execute = None

    def _eager_execute(self, state: tf.Tensor) -> tf.Tensor:
        """Simulates the circuit gates in eager mode."""
        for gate in self.queue:
            if gate.is_channel and not self.using_density_matrix:
                # Switch from vector to density matrix
                self.using_density_matrix = True
                state = tf.tensordot(state, tf.math.conj(state), axes=0)
            state = gate(state, is_density_matrix=self.using_density_matrix)
        return state

    def _execute_for_compile(self, state):
        from qibo import gates
        callback_results = {gate.callback: [] for gate in self.queue
                            if hasattr(gate, "callback")}
        for gate in self.queue:
            if gate.is_channel and not self.using_density_matrix:
                # Switch from vector to density matrix
                self.using_density_matrix = True
                state = tf.tensordot(state, tf.math.conj(state), axes=0)
            if isinstance(gate, gates.CallbackGate):
                callback = gate.callback
                value = callback(state,
                                 is_density_matrix=self.using_density_matrix)
                callback_results[callback].append(value)
            else:
                state = gate(state,
                             is_density_matrix=self.using_density_matrix)
<<<<<<< HEAD

=======
>>>>>>> 8e13965a
        return state, callback_results

    def compile(self):
        """Compiles the circuit as a Tensorflow graph."""
        if self._compiled_execute is not None:
            raise RuntimeError("Circuit is already compiled.")
        if not self.queue:
            raise RuntimeError("Cannot compile circuit without gates.")
        if not self.using_tfgates:
            raise RuntimeError("Cannot compile circuit that uses custom "
                               "operators.")
        self._compiled_execute = tf.function(self._execute_for_compile)

    @property
    def using_tfgates(self) -> bool:
        """Determines if we are using Tensorflow native or custom gates."""
        from qibo.tensorflow import gates
        return gates.TensorflowGate == self.gate_module.TensorflowGate

    def execute(self,
                initial_state: Optional[Union[np.ndarray, tf.Tensor]] = None,
                nshots: Optional[int] = None,
                ) -> Union[tf.Tensor, measurements.CircuitResult]:
        """Propagates the state through the circuit applying the corresponding gates.

        In default usage the full final state vector or density matrix is returned.
        If the circuit contains measurement gates and `nshots` is given, then
        the final state is sampled and the samples are returned.
        Circuit execution uses by default state vectors but switches automatically
        to density matrices if

        Args:
            initial_state (np.ndarray): Initial state vector as a numpy array of shape ``(2 ** nqubits,)``
                or a density matrix of shape ``(2 ** nqubits, 2 ** nqubits)``.
                A Tensorflow tensor with shape ``nqubits * (2,)`` (or ``2 * nqubits * (2,)`` for density matrices)
                is also allowed as an initial state but must have the `dtype` of the circuit.
                If ``initial_state`` is ``None`` the |000...0> state will be used.
            nshots (int): Number of shots to sample if the circuit contains
                measurement gates.
                If ``nshots`` None the measurement gates will be ignored.

        Returns:
            If ``nshots`` is given and the circuit contains measurements
                A :class:`qibo.base.measurements.CircuitResult` object that contains the measured bitstrings.
            If ``nshots`` is ``None`` or the circuit does not contain measurements.
                The final state vector as a Tensorflow tensor of shape ``(2 ** nqubits,)`` or a density matrix of shape ``(2 ** nqubits, 2 ** nqubits)``.
        """
        state = self._cast_initial_state(initial_state)

        if self.using_tfgates:
            shape = (1 + self.using_density_matrix) * self.nqubits * (2,)
            state = tf.reshape(state, shape)

        if self._compiled_execute is None:
            state = self._eager_execute(state)
        else:
            state, callback_results = self._compiled_execute(state)
            for callback, results in callback_results.items():
                callback.extend(results)

        if self.using_tfgates:
            shape = tf.cast((1+self.using_density_matrix) * (2 ** self.nqubits,),
                            dtype=DTYPES.get('DTYPEINT'))
            state = tf.reshape(state, shape)

        self._final_state = state
        if self.measurement_gate is None or nshots is None:
            return self._final_state

        samples = self.measurement_gate(state, nshots, samples_only=True,
                                        is_density_matrix=self.using_density_matrix)

        self.measurement_gate_result = measurements.GateResult(
            self.measurement_gate.qubits, state, decimal_samples=samples)
        return measurements.CircuitResult(
            self.measurement_tuples, self.measurement_gate_result)

    def __call__(self, initial_state: Optional[tf.Tensor] = None,
                 nshots: Optional[int] = None) -> tf.Tensor:
        """Equivalent to ``circuit.execute``."""
        return self.execute(initial_state=initial_state, nshots=nshots)

    @property
    def final_state(self) -> tf.Tensor:
        """Final state as a Tensorflow tensor of shape ``(2 ** nqubits,)``.

        The circuit has to be executed at least once before accessing this
        property, otherwise a ``ValueError`` is raised. If the circuit is
        executed more than once, only the last final state is returned.
        """
        if self._final_state is None:
            raise RuntimeError("Cannot access final state before the circuit "
                               "is executed.")
        return self._final_state

    def _cast_initial_state(self, initial_state=None) -> tf.Tensor:
        if initial_state is None:
            return self._default_initial_state()

        if not (isinstance(initial_state, np.ndarray) or
                isinstance(initial_state, tf.Tensor)):
            raise TypeError("Initial state type {} is not recognized."
                            "".format(type(initial_state)))

        shape = tuple(initial_state.shape)
        def shape_error():
            raise ValueError("Invalid initial state shape {} for circuit "
                             "with {} qubits.".format(shape, self.nqubits))

        if len(shape) not in {1, 2}:
            shape_error()
        if len(shape) == 1 and 2 ** self.nqubits != shape[0]:
            shape_error()
        if len(shape) == 2:
            if 2 * (2 ** self.nqubits,) != shape:
                shape_error()
            self.using_density_matrix = True

        return tf.cast(initial_state, dtype=DTYPES.get('DTYPECPX'))

    def _default_initial_state(self) -> tf.Tensor:
        """Creates the |000...0> state for default initialization."""
        zeros = tf.zeros(2 ** self.nqubits, dtype=DTYPES.get('DTYPECPX'))
        initial_state = op.initial_state(zeros)
        return initial_state<|MERGE_RESOLUTION|>--- conflicted
+++ resolved
@@ -47,10 +47,6 @@
             else:
                 state = gate(state,
                              is_density_matrix=self.using_density_matrix)
-<<<<<<< HEAD
-
-=======
->>>>>>> 8e13965a
         return state, callback_results
 
     def compile(self):
