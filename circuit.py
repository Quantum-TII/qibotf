# -*- coding: utf-8 -*-
# @authors: S. Efthymiou
import numpy as np
import tensorflow as tf
from qibo.base import circuit
from qibo.config import DTYPECPX, DTYPEINT
from qibo.tensorflow import measurements, callbacks
from qibo.tensorflow import custom_operators as op
from typing import List, Optional, Tuple, Union


class TensorflowCircuit(circuit.BaseCircuit):
    """Implementation of :class:`qibo.base.circuit.BaseCircuit` in Tensorflow.

    Args:
        nqubits (int): Total number of qubits in the circuit.
        dtype: Tensorflow type for complex numbers.
            Read automatically from `config`.
    """

    def __init__(self, nqubits, dtype=DTYPECPX):
        super(TensorflowCircuit, self).__init__(nqubits)
        self._init_kwargs["dtype"] = dtype
        self.dtype = dtype
        self.compiled_execute = None
        self.callbacks = []

    def _execute_func(self, state: tf.Tensor) -> Tuple[tf.Tensor, List[tf.Tensor]]:
        """Simulates the circuit gates.

        Can be compiled using `tf.function` or used as it is in Eager mode.
        """
        # Calculate callbacks for initial state
        callback_results = [[callback(state)] for callback in self.callbacks]
        for ig, gate in enumerate(self.queue):
            if gate.is_channel and not self.using_density_matrix:
                # Switch from vector to density matrix
                self.using_density_matrix = True
                state = tf.tensordot(state, tf.math.conj(state), axes=0)

            state = gate(state, is_density_matrix=self.using_density_matrix)
            for ic, callback in enumerate(self.callbacks):
                if (ig + 1) % callback.steps == 0:
                    callback_results[ic].append(callback(state))

        # Stack all results for each callback
        callback_results = [tf.stack(r) for r in callback_results]

        return state, callback_results

    def compile(self, callback: Optional[callbacks.Callback] = None):
        """Compiles the circuit as a Tensorflow graph.

        Args:
            callback: A Callback to calculate during circuit execution.
                See :class:`qibo.tensorflow.callbacks.Callback` for more details.
                User can give a single callback or list of callbacks here.
        """
        if self.compiled_execute is not None:
            raise RuntimeError("Circuit is already compiled.")
        if not self.queue:
            raise RuntimeError("Cannot compile circuit without gates.")
        if not self.using_tfgates:
            raise RuntimeError("Cannot compile circuit that uses custom "
                               "operators.")
        self._add_callbacks(callback)
        self.compiled_execute = tf.function(self._execute_func)

    @property
    def using_tfgates(self) -> bool:
        """Determines if we are using Tensorflow native or custom gates."""
        from qibo.tensorflow import gates
        return gates.TensorflowGate == self.gate_module.TensorflowGate

    def execute(self,
                initial_state: Optional[Union[np.ndarray, tf.Tensor]] = None,
                nshots: Optional[int] = None,
                callback: Optional[callbacks.Callback] = None
                ) -> Union[tf.Tensor, measurements.CircuitResult]:
        """Propagates the state through the circuit applying the corresponding gates.

        In default usage the full final state vector or density matrix is returned.
        If the circuit contains measurement gates and `nshots` is given, then
        the final state is sampled and the samples are returned.
        Circuit execution uses by default state vectors but switches automatically
        to density matrices if

        Args:
            initial_state (np.ndarray): Initial state vector as a numpy array of shape ``(2 ** nqubits,)``
                or a density matrix of shape ``(2 ** nqubits, 2 ** nqubits)``.
                A Tensorflow tensor with shape ``nqubits * (2,)`` (or ``2 * nqubits * (2,)`` for density matrices)
                is also allowed as an initial state but must have the `dtype` of the circuit.
                If ``initial_state`` is ``None`` the |000...0> state will be used.
            nshots (int): Number of shots to sample if the circuit contains
                measurement gates.
                If ``nshots`` None the measurement gates will be ignored.
            callback: A Callback to calculate during circuit execution.
                See :class:`qibo.tensorflow.callbacks.Callback` for more details.
                User can give a single callback or list of callbacks here.
                Note that if the Circuit is compiled then all callbacks should
                be passed when ``compile`` is called, not during execution.
                Otherwise an ``RuntimeError`` will be raised.

        Returns:
            If ``nshots`` is given and the circuit contains measurements
                A :class:`qibo.base.measurements.CircuitResult` object that contains the measured bitstrings.
            If ``nshots`` is ``None`` or the circuit does not contain measurements.
                The final state vector as a Tensorflow tensor of shape ``(2 ** nqubits,)`` or a density matrix of shape ``(2 ** nqubits, 2 ** nqubits)``.
        """
<<<<<<< HEAD
        state = self._set_initial_state(initial_state)
=======
        state = self._cast_initial_state(initial_state)

        if self.using_tfgates:
            shape = (1 + self.using_density_matrix) * self.nqubits * (2,)
            state = tf.reshape(state, shape)
>>>>>>> 9a422e84

        if self.compiled_execute is None:
            self._add_callbacks(callback)
            state, callback_results = self._execute_func(state)
        else:
            if callback is not None:
                raise RuntimeError("Cannot add callbacks to compiled circuit. "
                                   "Please pass the callbacks when compiling.")
            state, callback_results = self.compiled_execute(state)

        if self.using_tfgates:
            shape = tf.cast((1+self.using_density_matrix) * (2 ** self.nqubits,),
                            dtype=DTYPEINT)
            state = tf.reshape(state, shape)

        self._final_state = state

        # Append callback results to callbacks
        for callback, result in zip(self.callbacks, callback_results):
            callback.append(result)

        if self.measurement_gate is None or nshots is None:
            return self._final_state

        samples = self.measurement_gate(state, nshots, samples_only=True,
                                        is_density_matrix=self.using_density_matrix)

        self.measurement_gate_result = measurements.GateResult(
            self.measurement_gate.qubits, state, decimal_samples=samples)
        return measurements.CircuitResult(
            self.measurement_tuples, self.measurement_gate_result)

    def __call__(self, initial_state: Optional[tf.Tensor] = None,
                 nshots: Optional[int] = None,
                 callback: Optional[callbacks.Callback] = None) -> tf.Tensor:
        """Equivalent to ``circuit.execute``."""
        return self.execute(initial_state=initial_state, nshots=nshots,
                            callback=callback)

    @property
    def final_state(self) -> tf.Tensor:
        """Final state as a Tensorflow tensor of shape (2 ** nqubits,).

        The circuit has to be executed at least once before accessing this
        property, otherwise a `ValueError` is raised. If the circuit is
        executed more than once, only the last final state is returned.
        """
        if self._final_state is None:
            raise RuntimeError("Cannot access final state before the circuit "
                               "is executed.")
        return self._final_state

    def _cast_initial_state(self, initial_state=None) -> tf.Tensor:
        if initial_state is None:
            return self._default_initial_state()

        if not (isinstance(initial_state, np.ndarray) or
                isinstance(initial_state, tf.Tensor)):
            raise TypeError("Initial state type {} is not recognized."
                            "".format(type(initial_state)))

        shape = tuple(initial_state.shape)
        def shape_error():
            raise ValueError("Invalid initial state shape {} for circuit "
                             "with {} qubits.".format(shape, self.nqubits))

        if len(shape) not in {1, 2}:
            shape_error()
        if len(shape) == 1 and 2 ** self.nqubits != shape[0]:
            shape_error()
        if len(shape) == 2:
            if 2 * (2 ** self.nqubits,) != shape:
                shape_error()
            self.using_density_matrix = True

        return tf.cast(initial_state, dtype=self.dtype)

    def _default_initial_state(self) -> tf.Tensor:
        """Creates the |000...0> state for default initialization."""
        zeros = tf.zeros(2 ** self.nqubits, dtype=self.dtype)
        initial_state = op.initial_state(zeros)
        return initial_state

    def _set_initial_state(self, initial_state: Optional[Union[np.ndarray, tf.Tensor]] = None) -> tf.Tensor:
        """Checks and casts initial state given by user."""
        if initial_state is None:
            return self._default_initial_state()

        def shape_error(shape):
            raise ValueError("Invalid initial state shape {} for circuit "
                             "with {} qubits.".format(shape, self.nqubits))

        if isinstance(initial_state, np.ndarray):
            shape = initial_state.shape
            if len(shape) == 1:
                # Assume state vector was given
                if 2 ** self.nqubits != shape[0]:
                    shape_error(shape)
                return tf.cast(initial_state.reshape(self.nqubits * (2,)),
                               dtype=self.dtype)
            if len(shape) == 2:
                # Assume density matrix was given
                self.using_density_matrix = True
                if 2 * (2 ** self.nqubits,) != shape:
                    shape_error(shape)
                return tf.cast(initial_state.reshape(2 * self.nqubits * (2,)),
                               dtype=self.dtype)

            shape_error(shape)

        if isinstance(initial_state, tf.Tensor):
            shape = tuple(initial_state.shape)
            if initial_state.dtype != self.dtype:
                raise TypeError("Circuit is of type {} but initial state is "
                                "{}.".format(self.dtype, initial_state.dtype))

            if shape == self.nqubits * (2,):
                return initial_state
            if shape == 2 * self.nqubits * (2,):
                self.using_density_matrix = True
                return initial_state
            else:
                shape_error(shape)

        raise TypeError("Initial state type {} is not recognized."
                        "".format(type(initial_state)))

    def _add_callbacks(self, callback: callbacks.Callback):
        """Adds callbacks in the circuit."""
        n = len(self.callbacks)
        if isinstance(callback, list):
            self.callbacks += callback
        elif isinstance(callback, callbacks.Callback):
            self.callbacks.append(callback)
        # Set number of qubits in new callbacks
        for cb in self.callbacks[n:]:
            cb.nqubits = self.nqubits<|MERGE_RESOLUTION|>--- conflicted
+++ resolved
@@ -107,15 +107,11 @@
             If ``nshots`` is ``None`` or the circuit does not contain measurements.
                 The final state vector as a Tensorflow tensor of shape ``(2 ** nqubits,)`` or a density matrix of shape ``(2 ** nqubits, 2 ** nqubits)``.
         """
-<<<<<<< HEAD
-        state = self._set_initial_state(initial_state)
-=======
         state = self._cast_initial_state(initial_state)
 
         if self.using_tfgates:
             shape = (1 + self.using_density_matrix) * self.nqubits * (2,)
             state = tf.reshape(state, shape)
->>>>>>> 9a422e84
 
         if self.compiled_execute is None:
             self._add_callbacks(callback)
@@ -198,50 +194,6 @@
         zeros = tf.zeros(2 ** self.nqubits, dtype=self.dtype)
         initial_state = op.initial_state(zeros)
         return initial_state
-
-    def _set_initial_state(self, initial_state: Optional[Union[np.ndarray, tf.Tensor]] = None) -> tf.Tensor:
-        """Checks and casts initial state given by user."""
-        if initial_state is None:
-            return self._default_initial_state()
-
-        def shape_error(shape):
-            raise ValueError("Invalid initial state shape {} for circuit "
-                             "with {} qubits.".format(shape, self.nqubits))
-
-        if isinstance(initial_state, np.ndarray):
-            shape = initial_state.shape
-            if len(shape) == 1:
-                # Assume state vector was given
-                if 2 ** self.nqubits != shape[0]:
-                    shape_error(shape)
-                return tf.cast(initial_state.reshape(self.nqubits * (2,)),
-                               dtype=self.dtype)
-            if len(shape) == 2:
-                # Assume density matrix was given
-                self.using_density_matrix = True
-                if 2 * (2 ** self.nqubits,) != shape:
-                    shape_error(shape)
-                return tf.cast(initial_state.reshape(2 * self.nqubits * (2,)),
-                               dtype=self.dtype)
-
-            shape_error(shape)
-
-        if isinstance(initial_state, tf.Tensor):
-            shape = tuple(initial_state.shape)
-            if initial_state.dtype != self.dtype:
-                raise TypeError("Circuit is of type {} but initial state is "
-                                "{}.".format(self.dtype, initial_state.dtype))
-
-            if shape == self.nqubits * (2,):
-                return initial_state
-            if shape == 2 * self.nqubits * (2,):
-                self.using_density_matrix = True
-                return initial_state
-            else:
-                shape_error(shape)
-
-        raise TypeError("Initial state type {} is not recognized."
-                        "".format(type(initial_state)))
 
     def _add_callbacks(self, callback: callbacks.Callback):
         """Adds callbacks in the circuit."""
